--- conflicted
+++ resolved
@@ -6,7 +6,6 @@
 service MapReduce {
     // Client → Master
     rpc SubmitJob(JobRequest) returns (JobResponse);
-<<<<<<< HEAD
     rpc SendHeartbeat(HeartbeatRequest) returns (HeartbeatResponse);
 }
 
@@ -14,20 +13,6 @@
 service Worker {
     rpc AssignMapTask(MapTask) returns (TaskResponse);
     rpc AssignReduceTask(ReduceTask) returns (TaskResponse);
-=======
-
-    // Worker → Master
-    // The worker is asking the master: “Do you have any map work for me?”
-    // The master replies with the task.
-    rpc AssignMapTask(Empty) returns (MapTaskRequest);
-
-    rpc AssignReduceTask(Empty) returns (ReduceTaskRequest);
-
-    // The worker sends the result to the master.
-    rpc ReportMapResult(MapResult) returns (Ack);
-
-    rpc ReportReduceResult(ReduceResult) returns (Ack);
->>>>>>> 06f5f6eb
 }
 
 // job_name is for the type of job if we add more in the future
@@ -46,7 +31,6 @@
     string job_id = 3;
 }
 
-<<<<<<< HEAD
 // New messages for worker functionality
 message HeartbeatRequest {
     string worker_id = 1;
@@ -82,43 +66,4 @@
 message KeyValuePair {
     string key = 1;
     int32 value = 2;
-}
-=======
-// task_id: A unique ID for this map task to keep track.
-// input_chunk: A string of text (e.g., a few lines) from the input file.
-message MapTaskRequest {
-    int32 task_id = 1;
-    string input_chunk = 2;
-}
-
-message ReduceTaskRequest {
-  int32 task_id = 1;
-  string key = 2;
-  repeated int32 values = 3;
-}
-
-// KeyValue pairs is the list of key-value pairs generated from the map task
-message MapResult {
-    int32 task_id = 1;
-    repeated KeyValue pairs = 2;
-}
-
-message ReduceResult {
-  int32 task_id = 1;
-  string key = 2;
-  int32 result = 3;
-}
-
-message KeyValue {
-    string key = 1;
-    int32 value = 2;
-}
-
-// The master sends it to confirm whether it successfully received and processed a result from the worker.
-message Ack {
-    bool success = 1;
-    string message = 2;
-}
-
-message Empty {} // used for polling map task (no request data needed)
->>>>>>> 06f5f6eb
+}